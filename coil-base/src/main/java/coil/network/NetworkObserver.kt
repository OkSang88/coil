--- conflicted
+++ resolved
@@ -67,12 +67,8 @@
 }
 
 @SuppressLint("MissingPermission")
-<<<<<<< HEAD
+@Suppress("DEPRECATION") // TODO: Remove uses of 'allNetworks'.
 private class RealNetworkObserver(
-=======
-@Suppress("DEPRECATION") // TODO: Remove uses of 'allNetworks'.
-private class NetworkObserverApi21(
->>>>>>> 5bfc5e6c
     private val connectivityManager: ConnectivityManager,
     private val listener: Listener
 ) : NetworkObserver {
